""" Configuration and defaults.

"""

import os
import sys

import numpy as np
import json
import pickle

from scipy.interpolate import PchipInterpolator
from scipy.interpolate import pchip_interpolate
from scipy.interpolate import RegularGridInterpolator
from scipy.interpolate import interp1d


# Location of all data files. CHANGE THIS FOR DARKHISTORY TO ALWAYS
# LOOK FOR THESE DATA FILES HERE. 

data_path = '/Users/viviesque/OneDrive - Massachusetts Institute of Technology/DarkHistory/data'

# Global variables for data.
glob_binning_data = None
glob_dep_tf_data  = None
glob_ics_tf_data  = None
glob_struct_data  = None
glob_hist_data    = None
glob_pppc_data    = None
glob_f_data       = None
glob_exc_data     = None
glob_reion_data   = None

class PchipInterpolator2D: 

    """ 2D interpolation over PPPC4DMID raw data, using the PCHIP method.

    Parameters
    -----------
    coords_data : ndarray, size (M,N)

        
    values_data : ndarray
    pri : string
        Specifies primary annihilation channel. See :func:`.get_pppc_spec` for the full list.
    sec : {'elec', 'phot'}
        Specifies which secondary spectrum to obtain (electrons/positrons or photons).

    Attributes
    ----------
    pri : string
        Specifies primary annihilation channel. See :func:`.get_pppc_spec` for the full list.
    sec : {'elec', 'phot'}
        Specifies which secondary spectrum to obtain (electrons/positrons or photons).
    get_val : function
        Returns the interpolation value at (coord, value) based 

    Notes
    -------
    PCHIP stands for piecewise cubic hermite interpolating polynomial. This class was built to mimic the Mathematica interpolation of the PPPC4DMID data. 

    """
    
    def __init__(self, coords_data, values_data, pri, sec):
        if sec == 'elec':
            i = 0
            # fac is used to multiply the raw electron data by 2 to get the
            # e+e- spectrum that we always use in DarkHistory.
            fac = 2.
        elif sec == 'phot':
            i = 1
            fac = 1.
        else:
            raise TypeError('invalid final state.')
            
        self.pri = pri
        self.sec = sec

        # To compute the spectrum of 'e', we average over 'e_L' and 'e_R'.
        # We do the same thing for 'mu', 'tau', 'W' and 'Z'.
        # To avoid thinking too much, all spectra are split into two parts.
        # self._weight gives the weight of each half.
            
        if pri == 'e' or pri == 'mu' or pri == 'tau':
            pri_1 = pri + '_L'
            pri_2 = pri + '_R'
            self._weight = [0.5, 0.5]
        elif pri == 'W' or pri == 'Z':
            # 2 transverse pol., 1 longitudinal.
            pri_1 = pri + '_T'
            pri_2 = pri + '_L'
            self._weight = [2/3, 1/3]
        else:
            pri_1 = pri
            pri_2 = pri
            self._weight = [0.5, 0.5]

        idx_list_data = {
            'e_L': 0, 'e_R': 1, 'mu_L': 2, 'mu_R': 3, 'tau_L': 4, 'tau_R': 5,
            'q': 6, 'c': 7, 'b': 8, 't': 9,
            'W_L': 10, 'W_T': 11, 'Z_L': 12, 'Z_T': 13, 
            'g': 14, 'gamma': 15, 'h': 16,
            'nu_e': 17, 'nu_mu': 18, 'nu_tau': 19,
            'VV_to_4e': 20, 'VV_to_4mu': 21, 'VV_to_4tau': 22
        } 
        
        # Compile the raw data.
        mDM_in_GeV_arr_1 = np.array(
            coords_data[i, idx_list_data[pri_1], 0]
        )
        log10x_arr_1     = np.array(
            coords_data[i, idx_list_data[pri_1], 1]
        )
        values_arr_1     = np.array(values_data[i, idx_list_data[pri_1]])

        mDM_in_GeV_arr_2 = np.array(
            coords_data[i, idx_list_data[pri_2], 0]
        )
        log10x_arr_2     = np.array(
            coords_data[i, idx_list_data[pri_2], 1]
        )
        values_arr_2     = np.array(values_data[i, idx_list_data[pri_2]])

        self._mDM_in_GeV_arrs = [mDM_in_GeV_arr_1, mDM_in_GeV_arr_2] 
        self._log10x_arrs     = [log10x_arr_1,     log10x_arr_2]

        # Save the 1D PCHIP interpolator over mDM_in_GeV. Multiply the 
        # electron spectrum by 2 by adding np.log10(2).  
        self._interpolators = [
            PchipInterpolator(
                mDM_in_GeV_arr_1, values_arr_1 + np.log10(fac), 
                extrapolate=False
            ),
            PchipInterpolator(
                mDM_in_GeV_arr_2, values_arr_2 + np.log10(fac),
                extrapolate=False
            )
        ]
    
    def get_val(self, mDM_in_GeV, log10x):
        
        if (
            mDM_in_GeV < self._mDM_in_GeV_arrs[0][0] 
            or mDM_in_GeV < self._mDM_in_GeV_arrs[1][0]
            or mDM_in_GeV > self._mDM_in_GeV_arrs[0][-1]
            or mDM_in_GeV > self._mDM_in_GeV_arrs[1][-1]
        ):
            raise TypeError('mDM lies outside of the interpolation range.')
        
        # Call the saved interpolator at mDM_in_GeV, 
        # then use PCHIP 1D interpolation at log10x. 
        result1 = pchip_interpolate(
            self._log10x_arrs[0], self._interpolators[0](mDM_in_GeV), log10x
        )
        # Set all values outside of the log10x interpolation range to 
        # (effectively) zero. 
        result1[log10x >= self._log10x_arrs[0][-1]] = -100.
        result1[log10x <= self._log10x_arrs[0][0]]  = -100.
        
        result2 = pchip_interpolate(
            self._log10x_arrs[1], self._interpolators[1](mDM_in_GeV), log10x
        )
        result2[log10x >= self._log10x_arrs[1][-1]] = -100.
        result2[log10x <= self._log10x_arrs[1][0]]  = -100.
        
        # Combine the two spectra.  
        return np.log10(
            self._weight[0]*10**result1 + self._weight[1]*10**result2
        )

def load_data(data_type):
    """ Loads data from downloaded files. 

    Parameters
    ----------
    data_type : {'binning', 'dep_tf', 'ics_tf', 'struct', 'hist', 'f', 'pppc', 'exc'}
        Type of data to load. The options are: 

        - *'binning'* -- Default binning for all transfer functions;

        - *'dep_tf'* -- Transfer functions for propagating photons and deposition into low-energy photons, low-energy electrons, high-energy deposition and upscattered CMB energy rate;

        - *'ics_tf'* -- Transfer functions for ICS for scattered photons in the Thomson regime, relativistic regime, and scattered electron energy-loss spectrum; 

        - *'struct'* -- Structure formation boosts; 

        - *'hist'* -- Baseline ionization and temperature histories;

        - *'f'* -- :math:`f_c(z)` fractions without backreaction; and

        - *'pppc'* -- Data from PPPC4DMID for annihilation spectra. Specify the primary channel in *primary*.

        - *'exc'* -- cross-sections for e- H(1s) -> e- H(2s) or e- H(np) where n is within 2 through 10.


    Returns
    --------
    dict
        A dictionary of the data requested. 

    See Also
    ---------
    :func:`.get_pppc_spec`

    """

    global data_path
    
    global glob_binning_data, glob_dep_tf_data, glob_ics_tf_data
    global glob_struct_data,  glob_hist_data, glob_f_data, glob_pppc_data, glob_exc_data, glob_reion_data

    if data_path == '' or not os.path.isdir(data_path):
        print('NOTE: enter data directory in config.py to avoid this step.')
        data_path = input('Enter the data directory, e.g. /Users/foo/bar: ')

    if data_type == 'binning':

        binning = np.loadtxt(open(data_path+'/default_binning.p', 'rb'))

        if glob_binning_data is None:

            glob_binning_data =  {
                'phot' : binning[0],
                'elec' : binning[1]
            }

        return glob_binning_data

    elif data_type == 'dep_tf':

        if glob_dep_tf_data is None:

            print('****** Loading transfer functions... ******')

            print('    for propagating photons... ', end =' ')
            highengphot_tf_interp = pickle.load(
                open(data_path+'/highengphot_tf_interp.raw', 'rb')
            )
            print(' Done!')

            print('    for low-energy photons... ', end=' ')
            lowengphot_tf_interp  = pickle.load(
                open(data_path+'/lowengphot_tf_interp.raw', 'rb')
            )
            print('Done!')

            print('    for low-energy electrons... ', end=' ')
            lowengelec_tf_interp  = pickle.load(
                open(data_path+"/lowengelec_tf_interp.raw", "rb")
            )
            print('Done!')

            print('    for high-energy deposition... ', end=' ')
            highengdep_interp     = pickle.load(
                open(data_path+"/highengdep_interp.raw", "rb")
            )
            print('Done!')

            print('    for total upscattered CMB energy rate... ', end=' ')
            CMB_engloss_interp    = pickle.load(
                open(data_path+"/CMB_engloss_interp.raw", "rb")
            )
            print('Done!')

            print('****** Loading complete! ******')

            glob_dep_tf_data = {
                'highengphot' : highengphot_tf_interp,
                'lowengphot'  : lowengphot_tf_interp,
                'lowengelec'  : lowengelec_tf_interp,
                'highengdep'  : highengdep_interp,
                'CMB_engloss' : CMB_engloss_interp
            }

        return glob_dep_tf_data

    elif data_type == 'ics_tf':

        if glob_ics_tf_data is None:

            print('****** Loading transfer functions... ******')

            print('    for inverse Compton (Thomson)... ', end=' ')
            ics_thomson_ref_tf = pickle.load(
                open(data_path+"/ics_thomson_ref_tf.raw", "rb")
            )
            print('Done!')

            print('    for inverse Compton (relativistic)... ', end=' ')
            ics_rel_ref_tf     = pickle.load(
                open(data_path+"/ics_rel_ref_tf.raw",     "rb")
            )
            print('Done!')

            print('    for inverse Compton (energy loss)... ', end=' ')
            engloss_ref_tf     = pickle.load(
                open(data_path+"/engloss_ref_tf.raw",     "rb")
            )
            print('Done!')

            print('****** Loading complete! ******')

            glob_ics_tf_data = {
                'thomson' : ics_thomson_ref_tf,
                'rel'     : ics_rel_ref_tf,
                'engloss' : engloss_ref_tf
            }

        return glob_ics_tf_data

    elif data_type == 'struct':

        if glob_struct_data is None:

            boost_data = np.loadtxt(
                open(data_path+'/boost_data.txt', 'rb')
            )
            # einasto_subs = np.loadtxt(
            #     open(data_path+'/boost_Einasto_subs.txt', 'rb')
            # )

            glob_struct_data = {
                'einasto_subs'      : boost_data[:,[0,1]],
                'einasto_no_subs'   : boost_data[:,[0,2]],
                'NFW_subs'          : boost_data[:,[0,3]],
                'NFW_no_subs'       : boost_data[:,[0,4]],
                'pwave_NFW_no_subs' : boost_data[:,[0,5]]
            }

        return glob_struct_data

    elif data_type == 'hist':

        if glob_hist_data is None:

            soln_baseline = pickle.load(open(data_path+'/std_soln_He.p', 'rb'))

            glob_hist_data = {
                'rs'    : soln_baseline[0,:],
                'xHII'  : soln_baseline[2,:],
                'xHeII' : soln_baseline[3,:],
                'Tm'    : soln_baseline[1,:]
            }

        return glob_hist_data

    elif data_type == 'f':

        if glob_f_data is None:

            ln_rs = np.array([np.log(3000) - 0.001*i for i in np.arange(6620)])
            ln_rs_phot_pwave = np.array([np.log(3000) - 0.004*i for i in np.arange(1655)])
            ln_rs_elec_pwave = np.array([np.log(3000) - 0.032*i for i in np.arange(207)])
            def get_rs_arr(label):
                if   label == 'phot_pwave_NFW':
                    return ln_rs_phot_pwave
                elif label == 'elec_pwave_NFW':
                    return ln_rs_elec_pwave
                else:
                    return ln_rs

            log10eng0 = 3.6989700794219966
            log10eng = np.array([log10eng0 + 0.23252559*i for i in np.arange(40)])
            log10eng[-1] = 12.601505994846297

            labels = ['phot_decay', 'elec_decay',
              'phot_swave_noStruct', 'elec_swave_noStruct',
              'phot_swave_einasto', 'elec_swave_einasto',
              'phot_swave_NFW', 'elec_swave_NFW',
              'phot_pwave_NFW', 'elec_pwave_NFW']

            f_data = pickle.load(open(data_path+'/f_std_data_with_pwave_09_19_2019.p', 'rb'))

            glob_f_data = {label : RegularGridInterpolator(
                (log10eng, np.flipud(get_rs_arr(label))), np.flip(np.log(f_data[label]),1)
                ) for label in labels}

            #data = np.loadtxt("/Users/gridgway/Dropbox (MIT)/21cm_pwave/TLA_code/fz_photon_decay.dat", delimiter=',')
            #log10eng = np.array(data[:71*40:71,0])
            #log10rs = np.array(data[:70,1])
            #tmp=np.resize(data[:,2],(5,40,70))
            #tmp = np.swapaxes(np.swapaxes(tmp,0,2),0,1)
            #glob_f_data['phot_decay'] = RegularGridInterpolator((log10eng, np.log(10**log10rs)), np.log(10**tmp))

            #data = np.loadtxt("/Users/gridgway/Dropbox (MIT)/21cm_pwave/TLA_code/fz_electron_decay.dat", delimiter=',')
            #log10eng = np.array(data[:71*40:71,0])
            #log10rs = np.array(data[:70,1])
            #tmp=np.resize(data[:,2],(5,40,70))
            #tmp = np.swapaxes(np.swapaxes(tmp,0,2),0,1)
            #glob_f_data['elec_decay'] = RegularGridInterpolator((log10eng, np.log(10**log10rs)), np.log(10**tmp))

        return glob_f_data

    elif data_type == 'pppc':

        if glob_pppc_data is None:

            coords_file_name = (
                data_path+'/dlNdlxIEW_coords_table.txt'
            )
            values_file_name = (
                data_path+'/dlNdlxIEW_values_table.txt'
            )

            with open(coords_file_name) as data_file:    
                coords_data = np.array(json.load(data_file))
            with open(values_file_name) as data_file:
                values_data = np.array(json.load(data_file))

            # coords_data is a (2, 23, 2) array. 
            # axis 0: stable SM secondaries, {'elec', 'phot'}
            # axis 1: annihilation primary channel.
            # axis 2: {mDM in GeV, np.log10(K/mDM)}, K is the energy of 
            # the secondary. 
            # Each element is a 1D array.

            # values_data is a (2, 23) array, d log_10 N / d log_10 (K/mDM). 
            # axis 0: stable SM secondaries, {'elec', 'phot'}
            # axis 1: annihilation primary channel.
            # Each element is a 2D array indexed by {mDM in GeV, np.log10(K/mDM)}
            # as saved in coords_data. 

            # Compile a dictionary of all of the interpolators.
            dlNdlxIEW_interp = {'elec':{}, 'phot':{}}

            chan_list = [
                'e_L','e_R', 'e', 'mu_L', 'mu_R', 'mu', 
                'tau_L', 'tau_R', 'tau',
                'q',  'c',  'b', 't',
                'W_L', 'W_T', 'W', 'Z_L', 'Z_T', 'Z', 'g',  'gamma', 'h',
                'nu_e', 'nu_mu', 'nu_tau',
                'VV_to_4e', 'VV_to_4mu', 'VV_to_4tau'
            ]

            for pri in chan_list:
                dlNdlxIEW_interp['elec'][pri] = PchipInterpolator2D(
                    coords_data, values_data, pri, 'elec'
                )
                dlNdlxIEW_interp['phot'][pri] = PchipInterpolator2D(
                    coords_data, values_data, pri, 'phot'
                )

            glob_pppc_data = dlNdlxIEW_interp

        return glob_pppc_data
    
    elif data_type == 'exc':
        if 1+1==2:
#        if glob_exc_data == None:
            species_list = ['HI', 'HeI']
            exc_data = {'HI': pickle.load(open(data_path+'/H_exc_xsec_data.p','rb')),
                    'HeI': pickle.load(open(data_path+'/He_exc_xsec_data.p','rb'))
                    }

            state_list = ['2s', '2p', '3p', '4p', '5p', '6p', '7p', '8p', '9p', '10p']

            def make_interpolator(x,y):
                if (x is None) or (y is None):
                    return None
                else:
                    return interp1d(x,y, kind='linear', bounds_error=False, fill_value=(0,0))
<<<<<<< HEAD


            glob_exc_data = {species: 
                {state : make_interpolator(exc_data[species]['eng_'+state[-1]], exc_data[species][state])
                for state in state_list}
            for species in species_list}

        return glob_exc_data

    elif data_type == 'exc_AcharyaKhatri':
#        if glob_exc_data == None:
        if 1+1==2:
            #CCC cross-sections in units of cm^2
            species_list = ['HI', 'HeI']
            exc_data = {'HI': pickle.load(open(data_path+'/H_exc_xsec_data_CCC.p','rb')),
                    'HeI': pickle.load(open(data_path+'/He_exc_xsec_data_CCC.p','rb'))
                    }

            state_list = ['2s', '2p', '3p']
=======
>>>>>>> 085a42ae

            def make_interpolator(x,y):
                if (x is None) or (y is None):
                    return None
                else:
                    return interp1d(x,y, kind='linear', bounds_error=False, fill_value=(0,0))

            glob_exc_data = {species: 
                {state : make_interpolator(exc_data[species]['eng_'+state[-1]], exc_data[species][state])
                for state in state_list}
            for species in species_list}

        return glob_exc_data

    elif data_type == 'reion':
        if glob_exc_data == None:
            glob_exc_data = pickle.load(open(data_path+'/Onorbe_data.p','rb'))

        return glob_exc_data

    else:

        raise ValueError('invalid data_type.')

<|MERGE_RESOLUTION|>--- conflicted
+++ resolved
@@ -459,8 +459,6 @@
                     return None
                 else:
                     return interp1d(x,y, kind='linear', bounds_error=False, fill_value=(0,0))
-<<<<<<< HEAD
-
 
             glob_exc_data = {species: 
                 {state : make_interpolator(exc_data[species]['eng_'+state[-1]], exc_data[species][state])
@@ -479,8 +477,6 @@
                     }
 
             state_list = ['2s', '2p', '3p']
-=======
->>>>>>> 085a42ae
 
             def make_interpolator(x,y):
                 if (x is None) or (y is None):
