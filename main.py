--- conflicted
+++ resolved
@@ -107,22 +107,6 @@
             raise ValueError(
                 'sigmav and start_rs must be specified.'
             )
-<<<<<<< HEAD
-        if in_spec_elec is None:
-            if primary is None:
-                raise ValueError(
-                    'primary must be specified'
-                )
-            # Get input spectra from PPPC. 
-            in_spec_elec = pppc.get_pppc_spec(mDM, eleceng, primary, 'elec')
-            in_spec_phot = pppc.get_pppc_spec(mDM, photeng, primary, 'phot')
-            # Initialize the input spectrum redshift. 
-            in_spec_elec.rs = start_rs
-            in_spec_phot.rs = start_rs
-            # Convert to type 'N'. 
-            in_spec_elec.switch_spec_type('N')
-            in_spec_phot.switch_spec_type('N')
-=======
         if primary == 'elec_delta':
             # Exact kinetic energy of each electron. 
             eng_elec = mDM - phys.me
@@ -166,7 +150,6 @@
         # Convert to type 'N'. 
         in_spec_elec.switch_spec_type('N')
         in_spec_phot.switch_spec_type('N')
->>>>>>> 16bd7a15
 
         # Define the rate functions. 
         def rate_func_N(rs):
@@ -185,13 +168,6 @@
             raise ValueError(
                 'lifetime and start_rs must be specified.'
             )
-<<<<<<< HEAD
-        if in_spec_elec is None:
-            if primary is None:
-                raise ValueError(
-                    'primary must be specified'
-                )
-=======
         if primary == 'elec_delta':
             # Exact kinetic energy of each electron. 
             eng_elec = (mDM - 2*phys.me)/2
@@ -227,7 +203,6 @@
             )
 
         else:
->>>>>>> 16bd7a15
             # Get spectra from PPPC.
             in_spec_elec = pppc.get_pppc_spec(
                 mDM, eleceng, primary, 'elec', decay=True
@@ -235,14 +210,6 @@
             in_spec_phot = pppc.get_pppc_spec(
                 mDM, photeng, primary, 'phot', decay=True
             )
-<<<<<<< HEAD
-            # Initialize the input spectrum redshift. 
-            in_spec_elec.rs = start_rs
-            in_spec_phot.rs = start_rs
-            # Convert to type 'N'. 
-            in_spec_elec.switch_spec_type('N')
-            in_spec_phot.switch_spec_type('N')
-=======
 
         # Initialize the input spectrum redshift. 
         in_spec_elec.rs = start_rs
@@ -250,7 +217,6 @@
         # Convert to type 'N'. 
         in_spec_elec.switch_spec_type('N')
         in_spec_phot.switch_spec_type('N')
->>>>>>> 16bd7a15
 
         # Define the rate functions. 
         def rate_func_N(rs):
