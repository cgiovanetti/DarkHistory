--- conflicted
+++ resolved
@@ -38,18 +38,12 @@
 abspath = os.path.abspath(__file__)
 dir_path = os.path.dirname(abspath)
 
-<<<<<<< HEAD
 def load_trans_funcs(
     direc_arr, xes, rs_nodes, string_arr = [''], CMB_subtracted=False
 ):
 
     # Load the transfer functions. 
-=======
-def load_trans_funcs(direc_arr, string_arr, xes, CMB_subtracted=False):
-    # Load in the transferfunctions
-    #!!! Should be a directory internal to DarkHistory
-    #If only a string is specified, make it a list of strings
->>>>>>> 37bd6c4a
+
     if isinstance(direc_arr, str):
         direc_arr = [direc_arr]
 
@@ -303,7 +297,6 @@
                 'constant'
             )
 
-<<<<<<< HEAD
             ind_below_lya = len(photeng[photeng < phys.lya_eng])
             if CMB_subtracted:
                 print('CMB losses and subtracting CMB component...')
@@ -352,37 +345,35 @@
         CMB_engloss_ionrsarr = ht.IonRSArray(
             CMB_engloss_arr, xe, rs_list, in_eng=photeng
         )
-=======
-        print("Generating TransferFuncInterp objects for each tflist...")
-        highengphot_tf_interp[ii] = tflist.TransferFuncInterp(highengphot_tflist_arr.copy(), xes[ii], log_interp = False)
-        lowengphot_tf_interp[ii]  = tflist.TransferFuncInterp(lowengphot_tflist_arr.copy(), xes[ii], log_interp = False)
-        lowengelec_tf_interp[ii]  = tflist.TransferFuncInterp(lowengelec_tflist_arr.copy(), xes[ii], log_interp = False)
-        highengdep_interp[ii]     = ht.IonRSInterp(xes[ii], rs_list, highengdep_arr.copy(), logInterp=False)
-        CMB_engloss_interp[ii]    = ht.IonRSInterp(xes[ii], rs_list, CMB_engloss_arr.copy(), logInterp=False)
->>>>>>> 37bd6c4a
+
+        # print("Generating TransferFuncInterp objects for each tflist...")
+        # highengphot_tf_interp[ii] = tflist.TransferFuncInterp(highengphot_tflist_arr.copy(), xes[ii], log_interp = False)
+        # lowengphot_tf_interp[ii]  = tflist.TransferFuncInterp(lowengphot_tflist_arr.copy(), xes[ii], log_interp = False)
+        # lowengelec_tf_interp[ii]  = tflist.TransferFuncInterp(lowengelec_tflist_arr.copy(), xes[ii], log_interp = False)
+        # highengdep_interp[ii]     = ht.IonRSInterp(xes[ii], rs_list, highengdep_arr.copy(), logInterp=False)
+        # CMB_engloss_interp[ii]    = ht.IonRSInterp(xes[ii], rs_list, CMB_engloss_arr.copy(), logInterp=False)
 
         print('Generating TransferFuncInterp object...')
 
-<<<<<<< HEAD
         highengphot_tflistarrs.append(highengphot_tflistarr)
         lowengphot_tflistarrs.append(lowengphot_tflistarr)
         lowengelec_tflistarrs.append(lowengelec_tflistarr)
         highengdep_ionrsarrs.append(highengdep_ionrsarr)
         CMB_engloss_ionrsarrs.append(CMB_engloss_ionrsarr)
-=======
-    if num_rs_nodes == 0:
-        highengphot_tf_interp = highengphot_tf_interp[0]
-        lowengphot_tf_interp  = lowengphot_tf_interp[0]
-        lowengelec_tf_interp  = lowengelec_tf_interp[0]
-        highengdep_interp     = highengdep_interp[0]
-        CMB_engloss_interp    = CMB_engloss_interp[0]
-    else:
-        highengphot_tf_interp = tflist.TransferFuncInterps(highengphot_tf_interp, xes)
-        lowengphot_tf_interp = tflist.TransferFuncInterps(lowengphot_tf_interp, xes)
-        lowengelec_tf_interp = tflist.TransferFuncInterps(lowengelec_tf_interp, xes)
-        highengdep_interp = ht.IonRSInterps(highengdep_interp, xes)
-        CMB_engloss_interp = ht.IonRSInterps(CMB_engloss_interp, xes)
->>>>>>> 37bd6c4a
+
+    # if num_rs_nodes == 0:
+    #     highengphot_tf_interp = highengphot_tf_interp[0]
+    #     lowengphot_tf_interp  = lowengphot_tf_interp[0]
+    #     lowengelec_tf_interp  = lowengelec_tf_interp[0]
+    #     highengdep_interp     = highengdep_interp[0]
+    #     CMB_engloss_interp    = CMB_engloss_interp[0]
+    # else:
+    #     highengphot_tf_interp = tflist.TransferFuncInterps(highengphot_tf_interp, xes)
+    #     lowengphot_tf_interp = tflist.TransferFuncInterps(lowengphot_tf_interp, xes)
+    #     lowengelec_tf_interp = tflist.TransferFuncInterps(lowengelec_tf_interp, xes)
+    #     highengdep_interp = ht.IonRSInterps(highengdep_interp, xes)
+    #     CMB_engloss_interp = ht.IonRSInterps(CMB_engloss_interp, xes)
+
 
     highengphot_tf_interp = tflist.TransferFuncInterp(
         highengphot_tflistarrs, rs_nodes, log_interp = False
